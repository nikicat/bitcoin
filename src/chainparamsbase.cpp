--- conflicted
+++ resolved
@@ -43,13 +43,9 @@
     case ChainType::MAIN:
         return std::make_unique<CBaseChainParams>("", 8332, 8334, 8336);
     case ChainType::TESTNET:
-<<<<<<< HEAD
         return std::make_unique<CBaseChainParams>("testnet3", 18332, 18334, 18336);
-=======
-        return std::make_unique<CBaseChainParams>("testnet3", 18332, 18334);
     case ChainType::TESTNET4:
-        return std::make_unique<CBaseChainParams>("testnet4", 48332, 48334);
->>>>>>> 06c2c713
+        return std::make_unique<CBaseChainParams>("testnet4", 48332, 48334, 48336);
     case ChainType::SIGNET:
         return std::make_unique<CBaseChainParams>("signet", 38332, 38334, 38336);
     case ChainType::REGTEST:
