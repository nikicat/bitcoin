<?xml version="1.0" encoding="utf-8"?>
<!DOCTYPE TS>
<TS version="2.0" language="es">
<defaultcodec>UTF-8</defaultcodec>
<context>
    <name>AboutDialog</name>
    <message>
        <location filename="../forms/aboutdialog.ui" line="14"/>
        <source>About Bitcoin</source>
        <translation>Acerca de Bitcoin</translation>
    </message>
    <message>
        <location filename="../forms/aboutdialog.ui" line="53"/>
        <source>&lt;b&gt;Bitcoin&lt;/b&gt; version</source>
        <translation>&lt;b&gt;Bitcoin&lt;/b&gt; versión</translation>
    </message>
    <message>
        <location filename="../forms/aboutdialog.ui" line="85"/>
        <source>Copyright © 2009-2012 Bitcoin Developers

This is experimental software.

Distributed under the MIT/X11 software license, see the accompanying file license.txt or http://www.opensource.org/licenses/mit-license.php.

This product includes software developed by the OpenSSL Project for use in the OpenSSL Toolkit (http://www.openssl.org/) and cryptographic software written by Eric Young (eay@cryptsoft.com) and UPnP software written by Thomas Bernard.</source>
        <translation>Copyright © 2009-2012 Bitcoin Developers

Este es un software experimental.

Distribuido bajo la licencia MIT/X11, vea el archivo adjunto
license.txt o http://www.opensource.org/licenses/mit-license.php.

Este producto incluye software desarrollado por OpenSSL Project para su uso en
el OpenSSL Toolkit (http://www.openssl.org) y software criptográfico escrito por
Eric Young (eay@cryptsoft.com) y UPnP software escrito por Thomas Bernard.</translation>
    </message>
</context>
<context>
    <name>AddressBookPage</name>
    <message>
        <location filename="../forms/addressbookpage.ui" line="14"/>
        <source>Address Book</source>
        <translation>Libreta de direcciones</translation>
    </message>
    <message>
        <location filename="../forms/addressbookpage.ui" line="20"/>
        <source>These are your Bitcoin addresses for receiving payments.  You may want to give a different one to each sender so you can keep track of who is paying you.</source>
        <translation>Estas son tus direcciones Bitcoin para recibir pagos. Puedes utilizar una diferente por cada persona emisora para saber quien te está pagando.</translation>
    </message>
    <message>
        <location filename="../forms/addressbookpage.ui" line="33"/>
        <source>Double-click to edit address or label</source>
        <translation>Haga doble clic para editar una dirección o etiqueta</translation>
    </message>
    <message>
        <location filename="../forms/addressbookpage.ui" line="57"/>
        <source>Create a new address</source>
        <translation>Crear una nueva dirección</translation>
    </message>
    <message>
        <location filename="../forms/addressbookpage.ui" line="60"/>
        <source>&amp;New Address...</source>
        <translation>&amp;Nueva Dirección</translation>
    </message>
    <message>
        <location filename="../forms/addressbookpage.ui" line="71"/>
        <source>Copy the currently selected address to the system clipboard</source>
        <translation>Copiar la dirección seleccionada al portapapeles</translation>
    </message>
    <message>
        <location filename="../forms/addressbookpage.ui" line="99"/>
        <source>Sign &amp;Message</source>
        <translation>Firmar &amp;mensaje...</translation>
    </message>
    <message>
        <location filename="../forms/addressbookpage.ui" line="110"/>
        <source>Delete the currently selected address from the list. Only sending addresses can be deleted.</source>
        <translation>Borrar de la lista la dirección seleccionada . Sólo se pueden borrar las direcciones de envío.</translation>
    </message>
    <message>
        <location filename="../forms/addressbookpage.ui" line="113"/>
        <source>&amp;Delete</source>
        <translation>&amp;Borrar</translation>
    </message>
    <message>
        <location filename="../forms/addressbookpage.ui" line="74"/>
        <source>&amp;Copy to Clipboard</source>
        <translation>&amp;Copiar al portapapeles</translation>
    </message>
    <message>
        <location filename="../forms/addressbookpage.ui" line="85"/>
        <source>Show &amp;QR Code</source>
        <translation>Mostrar código &amp;QR </translation>
    </message>
    <message>
        <location filename="../forms/addressbookpage.ui" line="96"/>
        <source>Sign a message to prove you own this address</source>
        <translation>Firme un mensaje para demostrar que posee una dirección Bitcoin</translation>
    </message>
    <message>
        <location filename="../addressbookpage.cpp" line="292"/>
        <source>Error exporting</source>
        <translation>Error al exportar</translation>
    </message>
    <message>
        <location filename="../addressbookpage.cpp" line="61"/>
        <source>Copy address</source>
        <translation>Copia dirección</translation>
    </message>
    <message>
        <location filename="../addressbookpage.cpp" line="62"/>
        <source>Copy label</source>
        <translation>Copiar etiqueta</translation>
    </message>
    <message>
        <location filename="../addressbookpage.cpp" line="64"/>
        <source>Delete</source>
        <translation>Borrar</translation>
    </message>
    <message>
        <location filename="../addressbookpage.cpp" line="278"/>
        <source>Export Address Book Data</source>
        <translation>Exportar datos de la libreta de direcciones</translation>
    </message>
    <message>
        <location filename="../addressbookpage.cpp" line="63"/>
        <source>Edit</source>
        <translation type="unfinished">Editar</translation>
    </message>
    <message>
        <location filename="../addressbookpage.cpp" line="279"/>
        <source>Comma separated file (*.csv)</source>
        <translation>Archivos de columnas separadas por coma (*.csv)</translation>
    </message>
    <message>
        <location filename="../addressbookpage.cpp" line="292"/>
        <source>Could not write to file %1.</source>
        <translation>No se pudo escribir en el archivo %1.</translation>
    </message>
</context>
<context>
    <name>AddressTableModel</name>
    <message>
        <location filename="../addresstablemodel.cpp" line="78"/>
        <source>Label</source>
        <translation>Etiqueta</translation>
    </message>
    <message>
        <location filename="../addresstablemodel.cpp" line="78"/>
        <source>Address</source>
        <translation>Dirección</translation>
    </message>
    <message>
        <location filename="../addresstablemodel.cpp" line="114"/>
        <source>(no label)</source>
        <translation>(sin etiqueta)</translation>
    </message>
</context>
<context>
    <name>AskPassphraseDialog</name>
    <message>
        <location filename="../forms/askpassphrasedialog.ui" line="61"/>
        <source>New passphrase</source>
        <translation>Nueva contraseña</translation>
    </message>
    <message>
        <location filename="../forms/askpassphrasedialog.ui" line="75"/>
        <source>Repeat new passphrase</source>
        <translation>Repita la nueva contraseña</translation>
    </message>
    <message>
        <location filename="../forms/askpassphrasedialog.ui" line="94"/>
        <source>TextLabel</source>
        <translation>Cambiar contraseña:</translation>
    </message>
    <message>
        <location filename="../askpassphrasedialog.cpp" line="134"/>
        <location filename="../askpassphrasedialog.cpp" line="182"/>
        <source>The supplied passphrases do not match.</source>
        <translation>Las contraseñas no coinciden.</translation>
    </message>
    <message>
        <location filename="../askpassphrasedialog.cpp" line="34"/>
        <source>Enter the new passphrase to the wallet.&lt;br/&gt;Please use a passphrase of &lt;b&gt;10 or more random characters&lt;/b&gt;, or &lt;b&gt;eight or more words&lt;/b&gt;.</source>
        <translation>Introduzca la nueva contraseña del monedero.&lt;br/&gt;Por favor elija una con &lt;b&gt;10 o más caracteres aleatorios&lt;/b&gt; u &lt;b&gt;ocho o más palabras&lt;/b&gt;.</translation>
    </message>
    <message>
        <location filename="../askpassphrasedialog.cpp" line="46"/>
        <source>This operation needs your wallet passphrase to decrypt the wallet.</source>
        <translation>Para descifrar el monedero esta operación necesita de su contraseña.</translation>
    </message>
    <message>
        <location filename="../askpassphrasedialog.cpp" line="156"/>
        <source>Wallet decryption failed</source>
        <translation>Ha fallado el descifrado del monedero</translation>
    </message>
    <message>
        <location filename="../forms/askpassphrasedialog.ui" line="47"/>
        <source>Enter passphrase</source>
        <translation>Contraseña actual     </translation>
    </message>
    <message>
        <location filename="../askpassphrasedialog.cpp" line="55"/>
        <source>Enter the old and new passphrase to the wallet.</source>
        <translation>Introduzca la contraseña anterior del monedero y la nueva. </translation>
    </message>
    <message>
        <location filename="../askpassphrasedialog.cpp" line="111"/>
        <location filename="../askpassphrasedialog.cpp" line="169"/>
        <source>Wallet encrypted</source>
        <translation>Monedero cifrado</translation>
    </message>
    <message>
        <location filename="../forms/askpassphrasedialog.ui" line="26"/>
        <source>Dialog</source>
        <translation>Cambiar contraseña</translation>
    </message>
    <message>
        <location filename="../askpassphrasedialog.cpp" line="54"/>
        <source>Change passphrase</source>
        <translation>Cambiar contraseña</translation>
    </message>
    <message>
        <location filename="../askpassphrasedialog.cpp" line="35"/>
        <source>Encrypt wallet</source>
        <translation>Cifrar el monedero</translation>
    </message>
    <message>
        <location filename="../askpassphrasedialog.cpp" line="101"/>
        <source>Confirm wallet encryption</source>
        <translation>Confirmar cifrado del monedero</translation>
    </message>
    <message>
<<<<<<< HEAD
        <location filename="../askpassphrasedialog.cpp" line="126"/>
        <location filename="../askpassphrasedialog.cpp" line="133"/>
        <location filename="../askpassphrasedialog.cpp" line="175"/>
        <location filename="../askpassphrasedialog.cpp" line="181"/>
        <source>Wallet encryption failed</source>
        <translation>Ha fallado el cifrado del monedero</translation>
=======
        <location filename="../askpassphrasedialog.cpp" line="111"/>
        <location filename="../askpassphrasedialog.cpp" line="169"/>
        <source>Wallet encrypted</source>
        <translation>Monedero cifrado</translation>
    </message>
    <message>
        <location filename="../askpassphrasedialog.cpp" line="117"/>
        <source>IMPORTANT: Any previous backups you have made of your wallet file should be replaced with the newly generated, encrypted wallet file. For security reasons, previous backups of the unencrypted wallet file will become useless as soon as you start using the new, encrypted wallet.</source>
        <translation>IMPORTANTE: Cualquier copia de seguridad que haya realizado previamente de su fichero de billetera debe reemplazarse con el fichero de billetera encriptado recientemente creado. Por razones de seguridad, las copias de seguridad previas del fichero de billetera que no estaban encriptadas pasarán a estar inservibles en cuanto comience a usar la nueva billetera encriptada.</translation>
>>>>>>> f9d1d138
    </message>
    <message>
        <location filename="../askpassphrasedialog.cpp" line="113"/>
        <source>Bitcoin will close now to finish the encryption process. Remember that encrypting your wallet cannot fully protect your bitcoins from being stolen by malware infecting your computer.</source>
        <translation>Bitcoin cerrará al finalizar el proceso de cifrado. Recuerde que el cifrado de su monedero no puede proteger totalmente sus bitcoin de ser robados por el malware que infecte su sistema.</translation>
    </message>
    <message>
        <location filename="../askpassphrasedialog.cpp" line="145"/>
        <source>Wallet unlock failed</source>
        <translation>Ha fallado el desbloqueo del monedero</translation>
    </message>
    <message>
        <location filename="../askpassphrasedialog.cpp" line="38"/>
        <source>This operation needs your wallet passphrase to unlock the wallet.</source>
        <translation>Para desbloquear el monedero esta operación necesita de su contraseña.</translation>
    </message>
    <message>
        <location filename="../askpassphrasedialog.cpp" line="43"/>
        <source>Unlock wallet</source>
        <translation>Desbloquear monedero</translation>
    </message>
    <message>
        <location filename="../askpassphrasedialog.cpp" line="51"/>
        <source>Decrypt wallet</source>
        <translation>Descifrar monedero</translation>
    </message>
    <message>
        <location filename="../askpassphrasedialog.cpp" line="102"/>
        <source>WARNING: If you encrypt your wallet and lose your passphrase, you will &lt;b&gt;LOSE ALL OF YOUR BITCOINS&lt;/b&gt;!
Are you sure you wish to encrypt your wallet?</source>
        <translation>ATENCION: ¡Si encriptas tu cartera y pierdes la contraseña perderas &lt;b&gt;TODOS TUS BITCOINS&lt;/b&gt;!&quot;
¿Seguro que quieres seguir encriptando la cartera?</translation>
    </message>
    <message>
        <location filename="../askpassphrasedialog.cpp" line="117"/>
        <source>IMPORTANT: Any previous backups you have made of your wallet file should be replaced with the newly generated, encrypted wallet file. For security reasons, previous backups of the unencrypted wallet file will become useless as soon as you start using the new, encrypted wallet.</source>
        <translation type="unfinished"></translation>
    </message>
    <message>
        <location filename="../askpassphrasedialog.cpp" line="127"/>
        <source>Wallet encryption failed due to an internal error. Your wallet was not encrypted.</source>
        <translation>Ha fallado el cifrado del monedero debido a un error interno. El monedero no ha sido cifrado.</translation>
    </message>
    <message>
        <location filename="../askpassphrasedialog.cpp" line="146"/>
        <location filename="../askpassphrasedialog.cpp" line="157"/>
        <location filename="../askpassphrasedialog.cpp" line="176"/>
        <source>The passphrase entered for the wallet decryption was incorrect.</source>
        <translation>La contraseña introducida para descifrar el monedero es incorrecta.</translation>
    </message>
    <message>
        <location filename="../askpassphrasedialog.cpp" line="170"/>
        <source>Wallet passphrase was successfully changed.</source>
        <translation>La contraseña de cartera ha sido cambiada con exit.</translation>
    </message>
    <message>
        <location filename="../askpassphrasedialog.cpp" line="217"/>
        <location filename="../askpassphrasedialog.cpp" line="241"/>
        <source>Warning: The Caps Lock key is on.</source>
        <translation>Aviso: ¡La tecla de bloqueo de mayúsculas está activada!</translation>
    </message>
</context>
<context>
    <name>BitcoinGUI</name>
    <message>
        <location filename="../bitcoingui.cpp" line="188"/>
        <source>Show general overview of wallet</source>
        <translation>Mostrar vista general del monedero</translation>
    </message>
    <message>
        <location filename="../bitcoingui.cpp" line="193"/>
        <source>&amp;Transactions</source>
        <translation>&amp;Transacciones</translation>
    </message>
    <message>
        <location filename="../bitcoingui.cpp" line="205"/>
        <source>&amp;Receive coins</source>
        <translation>&amp;Recibir monedas</translation>
    </message>
    <message>
        <location filename="../bitcoingui.cpp" line="146"/>
        <location filename="../bitcoingui.cpp" line="478"/>
        <source>Synchronizing with network...</source>
        <translation>Sincronizando con la red…</translation>
    </message>
    <message>
        <location filename="../bitcoingui.cpp" line="194"/>
        <source>Browse transaction history</source>
        <translation>Examinar el historial de transacciones</translation>
    </message>
    <message>
        <location filename="../bitcoingui.cpp" line="241"/>
        <source>&amp;About %1</source>
        <translation>S&amp;obre %1</translation>
    </message>
    <message>
        <location filename="../bitcoingui.cpp" line="73"/>
        <source>Bitcoin Wallet</source>
        <translation>Cartera Bitcoin</translation>
    </message>
    <message>
        <location filename="../bitcoingui.cpp" line="149"/>
        <source>Block chain synchronization in progress</source>
        <translation>Sincronización cadena de bloques en progreso</translation>
    </message>
    <message>
        <location filename="../bitcoingui.cpp" line="199"/>
        <source>&amp;Address Book</source>
        <translation>&amp;Libreta de direcciones</translation>
    </message>
    <message>
        <location filename="../bitcoingui.cpp" line="200"/>
        <source>Edit the list of stored addresses and labels</source>
        <translation>Editar la lista de las direcciones y etiquetas almacenadas</translation>
    </message>
    <message>
        <location filename="../bitcoingui.cpp" line="206"/>
        <source>Show the list of addresses for receiving payments</source>
        <translation>Mostrar la lista de direcciones utilizadas para recibir pagos</translation>
    </message>
    <message>
        <location filename="../bitcoingui.cpp" line="212"/>
        <source>Send coins to a bitcoin address</source>
        <translation>Envia monedas a una dirección bitcoin</translation>
    </message>
    <message>
        <location filename="../bitcoingui.cpp" line="242"/>
        <source>Show information about Bitcoin</source>
        <translation>Mostrar información acerca de Bitcoin</translation>
    </message>
    <message>
        <location filename="../bitcoingui.cpp" line="211"/>
        <source>&amp;Send coins</source>
        <translation>&amp;Enviar monedas</translation>
    </message>
    <message>
        <location filename="../bitcoingui.cpp" line="187"/>
        <source>&amp;Overview</source>
        <translation>&amp;Vista general</translation>
    </message>
    <message>
        <location filename="../bitcoingui.cpp" line="218"/>
        <source>Prove you control an address</source>
        <translation type="unfinished"></translation>
    </message>
    <message>
        <location filename="../bitcoingui.cpp" line="237"/>
        <source>E&amp;xit</source>
        <translation>&amp;Salir</translation>
    </message>
    <message>
        <location filename="../bitcoingui.cpp" line="238"/>
        <source>Quit application</source>
        <translation>Salir de la aplicación</translation>
    </message>
    <message>
        <location filename="../bitcoingui.cpp" line="248"/>
        <source>Modify configuration options for bitcoin</source>
        <translation>Modifica opciones de configuración</translation>
    </message>
    <message>
        <location filename="../bitcoingui.cpp" line="250"/>
        <source>Open &amp;Bitcoin</source>
        <translation>Abre &amp;Bitcoin</translation>
    </message>
    <message>
        <location filename="../bitcoingui.cpp" line="251"/>
        <source>Show the Bitcoin window</source>
        <translation>Muestra la ventana de Bitcoin</translation>
    </message>
    <message>
        <location filename="../bitcoingui.cpp" line="252"/>
        <source>&amp;Export...</source>
        <translation>&amp;Exporta...</translation>
    </message>
    <message>
        <location filename="../bitcoingui.cpp" line="254"/>
        <source>&amp;Encrypt Wallet</source>
        <translation>&amp;Encriptar cartera</translation>
    </message>
    <message>
        <location filename="../bitcoingui.cpp" line="257"/>
        <source>&amp;Backup Wallet</source>
        <translation>Copia de &amp;respaldo del monedero...</translation>
    </message>
    <message>
        <location filename="../bitcoingui.cpp" line="258"/>
        <source>Backup wallet to another location</source>
        <translation>Copia de seguridad del monedero en otra ubicación</translation>
    </message>
    <message>
        <location filename="../bitcoingui.cpp" line="283"/>
        <source>&amp;File</source>
        <translation>&amp;Archivo</translation>
    </message>
    <message>
        <location filename="../bitcoingui.cpp" line="292"/>
        <source>&amp;Settings</source>
        <translation>&amp;Configuración</translation>
    </message>
    <message>
        <location filename="../bitcoingui.cpp" line="305"/>
        <source>Tabs toolbar</source>
        <translation>Barra de pestañas</translation>
    </message>
    <message>
        <location filename="../bitcoingui.cpp" line="316"/>
        <source>Actions toolbar</source>
        <translation>Barra de acciones</translation>
    </message>
    <message>
        <location filename="../bitcoingui.cpp" line="245"/>
        <source>Show information about Qt</source>
        <translation>Mostrar información acerca de Qt</translation>
    </message>
    <message>
        <location filename="../bitcoingui.cpp" line="501"/>
        <source>Downloaded %1 blocks of transaction history.</source>
        <translation>Se han bajado %1 bloques de historial.</translation>
    </message>
    <message>
        <location filename="../bitcoingui.cpp" line="255"/>
        <source>Encrypt or decrypt wallet</source>
        <translation>Cifrar o descifrar el monedero</translation>
    </message>
    <message numerus="yes">
        <location filename="../bitcoingui.cpp" line="463"/>
        <source>%n active connection(s) to Bitcoin network</source>
        <translation>
            <numerusform>%n conexión activa hacia la red Bitcoin</numerusform>
            <numerusform>%n conexiones activas hacia la red Bitcoin</numerusform>
        </translation>
    </message>
    <message>
        <location filename="../bitcoingui.cpp" line="253"/>
        <source>Export the data in the current tab to a file</source>
        <translation>Exportar a un archivo los datos de esta pestaña</translation>
    </message>
    <message>
        <location filename="../bitcoingui.cpp" line="217"/>
        <source>Sign &amp;message</source>
        <translation>Firmar &amp;mensaje...</translation>
    </message>
    <message>
        <location filename="../bitcoingui.cpp" line="809"/>
        <source>There was an error trying to save the wallet data to the new location.</source>
        <translation>Ha habido un error al intentar guardar los datos del monedero a la nueva ubicación.</translation>
    </message>
    <message>
        <location filename="../bitcoingui.cpp" line="244"/>
        <source>About &amp;Qt</source>
        <translation>Acerca de &amp;Qt</translation>
    </message>
    <message>
        <location filename="../bitcoingui.cpp" line="247"/>
        <source>&amp;Options...</source>
        <translation>&amp;Opciones...</translation>
    </message>
    <message>
        <location filename="../bitcoingui.cpp" line="489"/>
        <source>Downloaded %1 of %2 blocks of transaction history.</source>
        <translation>Se han bajado  %1 de %2 bloques de historial.</translation>
    </message>
    <message numerus="yes">
        <location filename="../bitcoingui.cpp" line="516"/>
        <source>%n second(s) ago</source>
        <translation>
            <numerusform>hace %n segundo</numerusform>
            <numerusform>hace %n segundos</numerusform>
        </translation>
    </message>
    <message numerus="yes">
        <location filename="../bitcoingui.cpp" line="520"/>
        <source>%n minute(s) ago</source>
        <translation>
            <numerusform>hace %n minuto</numerusform>
            <numerusform>hace %n minutos</numerusform>
        </translation>
    </message>
    <message numerus="yes">
        <location filename="../bitcoingui.cpp" line="524"/>
        <source>%n hour(s) ago</source>
        <translation>
            <numerusform>hace %n hora</numerusform>
            <numerusform>hace %n horas</numerusform>
        </translation>
    </message>
    <message numerus="yes">
        <location filename="../bitcoingui.cpp" line="528"/>
        <source>%n day(s) ago</source>
        <translation>
            <numerusform>hace %n día</numerusform>
            <numerusform>hace %n días</numerusform>
        </translation>
    </message>
    <message>
        <location filename="../bitcoingui.cpp" line="534"/>
        <source>Up to date</source>
        <translation>Actualizado</translation>
    </message>
    <message>
        <location filename="../bitcoingui.cpp" line="539"/>
        <source>Catching up...</source>
        <translation>Recuperando...</translation>
    </message>
    <message>
        <location filename="../bitcoingui.cpp" line="547"/>
        <source>Last received block was generated %1.</source>
        <translation>El último bloque recibido fue generado %1.</translation>
    </message>
    <message>
        <location filename="../bitcoingui.cpp" line="616"/>
        <source>This transaction is over the size limit.  You can still send it for a fee of %1, which goes to the nodes that process your transaction and helps to support the network.  Do you want to pay the fee?</source>
        <translation>Esta transacción supera el límite. Puede seguir enviándola incluyendo una comisión de %1 que se va a repartir entre los nodos que procesan su transacción y ayudan a mantener la red. ¿Desea pagar esa tarifa?</translation>
    </message>
    <message>
        <location filename="../bitcoingui.cpp" line="648"/>
        <source>Sent transaction</source>
        <translation>Transacción enviada</translation>
    </message>
    <message>
        <location filename="../bitcoingui.cpp" line="649"/>
        <source>Incoming transaction</source>
        <translation>Transacción entrante</translation>
    </message>
    <message>
        <location filename="../bitcoingui.cpp" line="650"/>
        <source>Date: %1
Amount: %2
Type: %3
Address: %4
</source>
        <translation>Fecha: %1
Cantidad: %2
Tipo: %3
Dirección: %4</translation>
    </message>
    <message>
        <location filename="../bitcoingui.cpp" line="259"/>
        <source>&amp;Change Passphrase</source>
        <translation>&amp;Cambiar la contraseña</translation>
    </message>
    <message>
        <location filename="../bitcoingui.cpp" line="260"/>
        <source>Change the passphrase used for wallet encryption</source>
        <translation>Cambiar la contraseña utilizada para el cifrado del monedero</translation>
    </message>
    <message>
        <location filename="../bitcoingui.cpp" line="775"/>
        <source>Wallet is &lt;b&gt;encrypted&lt;/b&gt; and currently &lt;b&gt;unlocked&lt;/b&gt;</source>
        <translation>El monedero está &lt;b&gt;cifrado&lt;/b&gt; y actualmente &lt;b&gt;desbloqueado&lt;/b&gt;</translation>
    </message>
    <message>
        <location filename="../bitcoingui.cpp" line="783"/>
        <source>Wallet is &lt;b&gt;encrypted&lt;/b&gt; and currently &lt;b&gt;locked&lt;/b&gt;</source>
        <translation>El monedero está &lt;b&gt;cifrado&lt;/b&gt; y actualmente &lt;b&gt;bloqueado&lt;/b&gt;</translation>
    </message>
    <message>
        <location filename="../bitcoingui.cpp" line="298"/>
        <source>&amp;Help</source>
        <translation>A&amp;yuda</translation>
    </message>
    <message>
        <location filename="../bitcoingui.cpp" line="806"/>
        <source>Backup Wallet</source>
        <translation>Copia de seguridad del monedero</translation>
    </message>
    <message>
        <location filename="../bitcoingui.cpp" line="806"/>
        <source>Wallet Data (*.dat)</source>
        <translation>Datos del monedero (*.dat)</translation>
    </message>
    <message>
        <location filename="../bitcoingui.cpp" line="329"/>
        <source>[testnet]</source>
        <translation>[testnet]</translation>
    </message>
    <message>
        <location filename="../bitcoingui.cpp" line="809"/>
        <source>Backup Failed</source>
        <translation>La copia de seguridad ha fallado</translation>
    </message>
    <message>
        <location filename="../bitcoingui.cpp" line="421"/>
        <source>bitcoin-qt</source>
        <translation>bitcoin-qt</translation>
    </message>
    <message>
        <location filename="../bitcoingui.cpp" line="621"/>
        <source>Sending...</source>
        <translation>Enviando...</translation>
    </message>
    <message>
        <location filename="../bitcoin.cpp" line="144"/>
        <source>A fatal error occurred. Bitcoin can no longer continue safely and will quit.</source>
        <translation>Ha ocurrido un error crítico. Bitcoin ya no puede continuar con seguridad y se cerrará.</translation>
    </message>
</context>
<context>
    <name>DisplayOptionsPage</name>
    <message>
        <location filename="../optionsdialog.cpp" line="269"/>
        <source>&amp;Unit to show amounts in: </source>
        <translation>&amp;Unidad en la que mostrar cantitades: </translation>
    </message>
    <message>
        <location filename="../optionsdialog.cpp" line="273"/>
        <source>Choose the default subdivision unit to show in the interface, and when sending coins</source>
        <translation>Elige la subdivisión por defecto para mostrar cantidaded en la interfaz cuando se envien monedas</translation>
    </message>
    <message>
        <location filename="../optionsdialog.cpp" line="280"/>
        <source>&amp;Display addresses in transaction list</source>
        <translation>&amp;Muestra direcciones en el listado de movimientos</translation>
    </message>
    <message>
        <location filename="../optionsdialog.cpp" line="281"/>
        <source>Whether to show Bitcoin addresses in the transaction list</source>
        <translation type="unfinished">Mostrar las direcciones Bitcoin en la lista de transacciones</translation>
    </message>
</context>
<context>
    <name>EditAddressDialog</name>
    <message>
        <location filename="../forms/editaddressdialog.ui" line="14"/>
        <source>Edit Address</source>
        <translation>Editar Dirección</translation>
    </message>
    <message>
        <location filename="../forms/editaddressdialog.ui" line="25"/>
        <source>&amp;Label</source>
        <translation>&amp;Etiqueta</translation>
    </message>
    <message>
        <location filename="../forms/editaddressdialog.ui" line="35"/>
        <source>The label associated with this address book entry</source>
        <translation>La etiqueta asociada con esta entrada en la libreta</translation>
    </message>
    <message>
        <location filename="../forms/editaddressdialog.ui" line="42"/>
        <source>&amp;Address</source>
        <translation>&amp;Dirección</translation>
    </message>
    <message>
        <location filename="../forms/editaddressdialog.ui" line="52"/>
        <source>The address associated with this address book entry. This can only be modified for sending addresses.</source>
        <translation>La dirección asociada con esta entrada en la guia. Solo puede ser modificada para direcciones de envío.</translation>
    </message>
    <message>
        <location filename="../editaddressdialog.cpp" line="20"/>
        <source>New receiving address</source>
        <translation>Nueva dirección para recibir</translation>
    </message>
    <message>
        <location filename="../editaddressdialog.cpp" line="24"/>
        <source>New sending address</source>
        <translation>Nueva dirección para enviar</translation>
    </message>
    <message>
        <location filename="../editaddressdialog.cpp" line="27"/>
        <source>Edit receiving address</source>
        <translation>Editar dirección de recepción</translation>
    </message>
    <message>
        <location filename="../editaddressdialog.cpp" line="31"/>
        <source>Edit sending address</source>
        <translation>Editar dirección de envio</translation>
    </message>
    <message>
        <location filename="../editaddressdialog.cpp" line="91"/>
        <source>The entered address &quot;%1&quot; is already in the address book.</source>
        <translation>La dirección introducida &quot;%1&quot; ya está presente en la libreta de direcciones.</translation>
    </message>
    <message>
        <location filename="../editaddressdialog.cpp" line="101"/>
        <source>Could not unlock wallet.</source>
        <translation>No se pudo desbloquear el monedero.</translation>
    </message>
    <message>
        <location filename="../editaddressdialog.cpp" line="106"/>
        <source>New key generation failed.</source>
        <translation>Ha fallado la generación de la nueva clave.</translation>
    </message>
    <message>
        <location filename="../editaddressdialog.cpp" line="96"/>
        <source>The entered address &quot;%1&quot; is not a valid bitcoin address.</source>
        <translation>La dirección introducida &quot;%1&quot; no es una dirección Bitcoin valida.</translation>
    </message>
</context>
<context>
    <name>MainOptionsPage</name>
    <message>
        <location filename="../optionsdialog.cpp" line="205"/>
        <source>&amp;Port: </source>
        <translation>&amp;Puerto:</translation>
    </message>
    <message>
        <location filename="../optionsdialog.cpp" line="170"/>
        <source>&amp;Start Bitcoin on window system startup</source>
        <translation>&amp;Arranca Bitcoin al iniciar el sistema</translation>
    </message>
    <message>
        <location filename="../optionsdialog.cpp" line="171"/>
        <source>Automatically start Bitcoin after the computer is turned on</source>
        <translation>Arranca Bitcoin cuando se encienda el ordenador</translation>
    </message>
    <message>
        <location filename="../optionsdialog.cpp" line="176"/>
        <source>Show only a tray icon after minimizing the window</source>
        <translation>Muestra solo el icono de sistema cuando se minimize la ventana</translation>
    </message>
    <message>
        <location filename="../optionsdialog.cpp" line="180"/>
        <source>Map port using &amp;UPnP</source>
        <translation>Mapea el puerto usando &amp;UPnP</translation>
    </message>
    <message>
        <location filename="../optionsdialog.cpp" line="186"/>
        <source>Minimize instead of exit the application when the window is closed. When this option is enabled, the application will be closed only after selecting Quit in the menu.</source>
        <translation>Minimiza la ventana en lugar de salir de la aplicación.Cuando esta opcion esta activa la aplicación solo se puede cerrar seleccionando Salir desde el menu.</translation>
    </message>
    <message>
        <location filename="../optionsdialog.cpp" line="181"/>
        <source>Automatically open the Bitcoin client port on the router. This only works when your router supports UPnP and it is enabled.</source>
        <translation>Intenta abrir el puerto adecuado en el router automaticamente. Esta opcion solo funciona si el router soporta UPnP y esta activado.</translation>
    </message>
    <message>
        <location filename="../optionsdialog.cpp" line="175"/>
        <source>&amp;Minimize to the tray instead of the taskbar</source>
        <translation>&amp;Minimiza a la bandeja en vez de la barra de tareas</translation>
    </message>
    <message>
        <location filename="../optionsdialog.cpp" line="185"/>
        <source>M&amp;inimize on close</source>
        <translation>M&amp;inimiza a la bandeja al cerrar</translation>
    </message>
    <message>
        <location filename="../optionsdialog.cpp" line="190"/>
        <source>&amp;Connect through SOCKS4 proxy:</source>
        <translation>&amp;Conecta atraves de un proxy SOCKS4:</translation>
    </message>
    <message>
        <location filename="../optionsdialog.cpp" line="191"/>
        <source>Connect to the Bitcoin network through a SOCKS4 proxy (e.g. when connecting through Tor)</source>
        <translation>Conecta a la red Bitcoin atraves de un proxy SOCKS4 (ej. para conectar con la red Tor)</translation>
    </message>
    <message>
        <location filename="../optionsdialog.cpp" line="196"/>
        <source>Proxy &amp;IP: </source>
        <translation>&amp;IP Proxy:</translation>
    </message>
    <message>
        <location filename="../optionsdialog.cpp" line="202"/>
        <source>IP address of the proxy (e.g. 127.0.0.1)</source>
        <translation>Dirección IP del proxy (ej. 127.0.0.1)</translation>
    </message>
    <message>
        <location filename="../optionsdialog.cpp" line="211"/>
        <source>Port of the proxy (e.g. 1234)</source>
        <translation>Puerto del servidor proxy (ej. 1234)</translation>
    </message>
    <message>
        <location filename="../optionsdialog.cpp" line="217"/>
        <source>Optional transaction fee per kB that helps make sure your transactions are processed quickly. Most transactions are 1 kB. Fee 0.01 recommended.</source>
        <translation>Tarifa de transacción por kB opcional que ayuda a asegurarse de que sus transacciones se procesan rápidamente. La mayoría de las transacciones son de 1 KB. Tarifa de 0,01 recomendado.</translation>
    </message>
    <message>
        <location filename="../optionsdialog.cpp" line="223"/>
        <source>Pay transaction &amp;fee</source>
        <translation>Comision de &amp;transacciónes</translation>
    </message>
</context>
<context>
    <name>MessagePage</name>
    <message>
        <location filename="../forms/messagepage.ui" line="120"/>
        <source>&amp;Sign Message</source>
        <translation>&amp;Firme mensaje</translation>
    </message>
    <message>
        <location filename="../forms/messagepage.ui" line="131"/>
        <source>Copy the current signature to the system clipboard</source>
        <translation>Copiar la firma actual al portapapeles del sistema</translation>
    </message>
    <message>
        <location filename="../messagepage.cpp" line="74"/>
        <source>%1 is not a valid address.</source>
        <translation type="unfinished">La dirección introducida &quot;%1&quot; no es una dirección Bitcoin válida.</translation>
    </message>
    <message>
        <location filename="../messagepage.cpp" line="74"/>
        <location filename="../messagepage.cpp" line="89"/>
        <location filename="../messagepage.cpp" line="101"/>
        <source>Error signing</source>
        <translation type="unfinished">Error</translation>
    </message>
    <message>
        <location filename="../messagepage.cpp" line="89"/>
        <source>Private key for %1 is not available.</source>
        <translation type="unfinished"></translation>
    </message>
    <message>
        <location filename="../messagepage.cpp" line="101"/>
        <source>Sign failed</source>
        <translation type="unfinished"></translation>
    </message>
    <message>
        <location filename="../forms/messagepage.ui" line="14"/>
        <source>Message</source>
        <translation>Mensaje</translation>
    </message>
    <message>
        <location filename="../forms/messagepage.ui" line="20"/>
        <source>You can sign messages with your addresses to prove you own them. Be careful not to sign anything vague, as phishing attacks may try to trick you into signing your identity over to them. Only sign fully-detailed statements you agree to.</source>
        <translation>Puede firmar los mensajes con sus direcciones para demostrar que las posee. Tenga cuidado de no firmar cualquier cosa vaga, ya que los ataques de phishing pueden tratar de engañarle firmando su identidad a través de ellos. Solo firme declaraciones totalmente detalladas con las que usted esté de acuerdo.</translation>
    </message>
    <message>
        <location filename="../forms/messagepage.ui" line="38"/>
        <source>The address to sign the message with  (e.g. 1NS17iag9jJgTHD1VXjvLCEnZuQ3rJDE9L)</source>
        <translation type="unfinished">Introduce una dirección Bitcoin (ej. 1NS17iag9jJgTHD1VXjvLCEnZuQ3rJDE9L)</translation>
    </message>
    <message>
        <location filename="../forms/messagepage.ui" line="48"/>
        <source>Choose adress from address book</source>
        <translation>Elije dirección de la  guia</translation>
    </message>
    <message>
        <location filename="../forms/messagepage.ui" line="58"/>
        <source>Alt+A</source>
        <translation>Alt+A</translation>
    </message>
    <message>
        <location filename="../forms/messagepage.ui" line="71"/>
        <source>Paste address from clipboard</source>
        <translation>Pega dirección desde portapapeles</translation>
    </message>
    <message>
        <location filename="../forms/messagepage.ui" line="81"/>
        <source>Alt+P</source>
        <translation>Alt+P</translation>
    </message>
    <message>
        <location filename="../forms/messagepage.ui" line="93"/>
        <source>Enter the message you want to sign here</source>
        <translation>Introduzca el mensaje que desea firmar aquí</translation>
    </message>
    <message>
        <location filename="../forms/messagepage.ui" line="105"/>
        <source>Click &quot;Sign Message&quot; to get signature</source>
        <translation>Haga clic en &quot;Firmar mensaje&quot; para generar la firma</translation>
    </message>
    <message>
        <location filename="../forms/messagepage.ui" line="117"/>
        <source>Sign a message to prove you own this address</source>
        <translation>Firme un mensaje para demostrar que posee una dirección Bitcoin</translation>
    </message>
    <message>
        <location filename="../forms/messagepage.ui" line="134"/>
        <source>&amp;Copy to Clipboard</source>
        <translation>&amp;Copiar al portapapeles</translation>
    </message>
</context>
<context>
    <name>OptionsDialog</name>
    <message>
        <location filename="../optionsdialog.cpp" line="79"/>
        <source>Main</source>
        <translation>Principal</translation>
    </message>
    <message>
        <location filename="../optionsdialog.cpp" line="84"/>
        <source>Display</source>
        <translation>Mostrado</translation>
    </message>
    <message>
        <location filename="../optionsdialog.cpp" line="104"/>
        <source>Options</source>
        <translation>Opciones</translation>
    </message>
</context>
<context>
    <name>OverviewPage</name>
    <message>
        <location filename="../forms/overviewpage.ui" line="14"/>
        <source>Form</source>
        <translation>Desde</translation>
    </message>
    <message>
        <location filename="../forms/overviewpage.ui" line="88"/>
        <source>Wallet</source>
        <translation>Monedero</translation>
    </message>
    <message>
        <location filename="../forms/overviewpage.ui" line="40"/>
        <source>Balance:</source>
        <translation>Saldo:</translation>
    </message>
    <message>
        <location filename="../forms/overviewpage.ui" line="54"/>
        <source>Number of transactions:</source>
        <translation>Número de movimientos:</translation>
    </message>
    <message>
        <location filename="../forms/overviewpage.ui" line="61"/>
        <source>0</source>
        <translation>0</translation>
    </message>
    <message>
        <location filename="../forms/overviewpage.ui" line="68"/>
        <source>Unconfirmed:</source>
        <translation>No confirmado(s):</translation>
    </message>
    <message>
        <location filename="../forms/overviewpage.ui" line="124"/>
        <source>&lt;b&gt;Recent transactions&lt;/b&gt;</source>
        <translation>&lt;b&gt;Movimientos recientes&lt;/b&gt;</translation>
    </message>
    <message>
        <location filename="../overviewpage.cpp" line="103"/>
        <source>Your current balance</source>
        <translation>Saldo actual</translation>
    </message>
    <message>
        <location filename="../overviewpage.cpp" line="108"/>
        <source>Total of transactions that have yet to be confirmed, and do not yet count toward the current balance</source>
        <translation>Total de las transacciones que faltan por confirmar y que no se cuentan para el total general</translation>
    </message>
    <message>
        <location filename="../overviewpage.cpp" line="111"/>
        <source>Total number of transactions in wallet</source>
        <translation>Número total de movimientos en el monedero</translation>
    </message>
</context>
<context>
    <name>QRCodeDialog</name>
    <message>
        <location filename="../qrcodedialog.cpp" line="48"/>
        <source>Error encoding URI into QR Code.</source>
        <translation>Error al codificar la URI en el código QR.</translation>
    </message>
    <message>
        <location filename="../qrcodedialog.cpp" line="113"/>
        <source>Save Image...</source>
        <translation type="unfinished"></translation>
    </message>
    <message>
        <location filename="../forms/qrcodedialog.ui" line="55"/>
        <source>Request Payment</source>
        <translation>Solicitud de pago</translation>
    </message>
    <message>
        <location filename="../forms/qrcodedialog.ui" line="121"/>
        <source>Label:</source>
        <translation>Label:</translation>
    </message>
    <message>
        <location filename="../forms/qrcodedialog.ui" line="186"/>
        <source>&amp;Save As...</source>
        <translation>&amp;Guardar Como ...</translation>
    </message>
    <message>
        <location filename="../forms/qrcodedialog.ui" line="14"/>
        <source>Dialog</source>
        <translation>Cambiar contraseña</translation>
    </message>
    <message>
        <location filename="../forms/qrcodedialog.ui" line="32"/>
        <source>QR Code</source>
        <translation type="unfinished">Código QR</translation>
    </message>
    <message>
        <location filename="../forms/qrcodedialog.ui" line="70"/>
        <source>Amount:</source>
        <translation>Cuantía:</translation>
    </message>
    <message>
        <location filename="../forms/qrcodedialog.ui" line="105"/>
        <source>BTC</source>
        <translation></translation>
    </message>
    <message>
        <location filename="../qrcodedialog.cpp" line="113"/>
        <source>PNG Images (*.png)</source>
        <translation>Imágenes PNG (*.png)</translation>
    </message>
    <message>
        <location filename="../forms/qrcodedialog.ui" line="144"/>
        <source>Message:</source>
        <translation>Mensaje:</translation>
    </message>
</context>
<context>
    <name>SendCoinsDialog</name>
    <message>
        <location filename="../forms/sendcoinsdialog.ui" line="113"/>
        <source>123.456 BTC</source>
        <translation>123.456 BTC</translation>
    </message>
    <message>
        <location filename="../forms/sendcoinsdialog.ui" line="144"/>
        <source>Confirm the send action</source>
        <translation>Confirma el envío</translation>
    </message>
    <message>
        <location filename="../forms/sendcoinsdialog.ui" line="106"/>
        <source>Balance:</source>
        <translation>Saldo:</translation>
    </message>
    <message>
        <location filename="../forms/sendcoinsdialog.ui" line="14"/>
        <location filename="../sendcoinsdialog.cpp" line="123"/>
        <location filename="../sendcoinsdialog.cpp" line="128"/>
        <location filename="../sendcoinsdialog.cpp" line="133"/>
        <location filename="../sendcoinsdialog.cpp" line="138"/>
        <location filename="../sendcoinsdialog.cpp" line="144"/>
        <location filename="../sendcoinsdialog.cpp" line="149"/>
        <location filename="../sendcoinsdialog.cpp" line="154"/>
        <source>Send Coins</source>
        <translation>Envía monedas</translation>
    </message>
    <message>
        <location filename="../sendcoinsdialog.cpp" line="95"/>
        <source>&lt;b&gt;%1&lt;/b&gt; to %2 (%3)</source>
        <translation>&lt;b&gt;%1&lt;/b&gt; to %2 (%3)</translation>
    </message>
    <message>
        <location filename="../sendcoinsdialog.cpp" line="100"/>
        <source>Confirm send coins</source>
        <translation>Confirmar el envío de monedas</translation>
    </message>
    <message>
        <location filename="../sendcoinsdialog.cpp" line="139"/>
        <source>The total exceeds your balance when the %1 transaction fee is included.</source>
        <translation>El total sobrepasa su saldo cuando se incluye la tasa de envío de %1</translation>
    </message>
    <message>
        <location filename="../forms/sendcoinsdialog.ui" line="64"/>
        <source>Send to multiple recipients at once</source>
        <translation>Envía a multiples destinatarios de una vez</translation>
    </message>
    <message>
        <location filename="../forms/sendcoinsdialog.ui" line="84"/>
        <source>Remove all transaction fields</source>
        <translation>Eliminar todos los campos de las transacciones</translation>
    </message>
    <message>
        <location filename="../forms/sendcoinsdialog.ui" line="87"/>
        <source>Clear all</source>
        <translation>&amp;Borra todos</translation>
    </message>
    <message>
        <location filename="../forms/sendcoinsdialog.ui" line="147"/>
        <source>S&amp;end</source>
        <translation>&amp;Envía</translation>
    </message>
    <message>
        <location filename="../sendcoinsdialog.cpp" line="101"/>
        <source>Are you sure you want to send %1?</source>
        <translation>Estas seguro que quieres enviar %1?</translation>
    </message>
    <message>
        <location filename="../sendcoinsdialog.cpp" line="101"/>
        <source> and </source>
        <translation>y</translation>
    </message>
    <message>
        <location filename="../sendcoinsdialog.cpp" line="124"/>
        <source>The recipient address is not valid, please recheck.</source>
        <translation>La dirección de destinatarion no es valida, comprueba otra vez.</translation>
    </message>
    <message>
        <location filename="../sendcoinsdialog.cpp" line="129"/>
        <source>The amount to pay must be larger than 0.</source>
        <translation>La cantidad por pagar tiene que ser mayor 0.</translation>
    </message>
    <message>
        <location filename="../sendcoinsdialog.cpp" line="134"/>
        <source>The amount exceeds your balance.</source>
        <translation>La cantidad sobrepasa su saldo.</translation>
    </message>
    <message>
        <location filename="../sendcoinsdialog.cpp" line="150"/>
        <source>Error: Transaction creation failed.</source>
        <translation>Error: ha fallado la creación de transacción.</translation>
    </message>
    <message>
        <location filename="../sendcoinsdialog.cpp" line="155"/>
        <source>Error: The transaction was rejected. This might happen if some of the coins in your wallet were already spent, such as if you used a copy of wallet.dat and coins were spent in the copy but not marked as spent here.</source>
        <translation>Error: transacción rechazada. Puede haber ocurrido si alguna de las monedas ya estaba gastada o si ha usado una copia de wallet.dat y las monedas se gastaron en la copia pero no se han marcado así aquí.</translation>
    </message>
    <message>
        <location filename="../forms/sendcoinsdialog.ui" line="67"/>
        <source>&amp;Add recipient...</source>
        <translation>&amp;Agrega destinatario...</translation>
    </message>
    <message>
        <location filename="../sendcoinsdialog.cpp" line="145"/>
        <source>Duplicate address found, can only send to each address once per send operation.</source>
        <translation>Tienes una dirección duplicada, solo puedes enviar a direcciónes individuales de una sola vez.</translation>
    </message>
</context>
<context>
    <name>SendCoinsEntry</name>
    <message>
        <location filename="../forms/sendcoinsentry.ui" line="14"/>
        <source>Form</source>
        <translation>Envio</translation>
    </message>
    <message>
        <location filename="../forms/sendcoinsentry.ui" line="29"/>
        <source>A&amp;mount:</source>
        <translation>Ca&amp;ntidad:</translation>
    </message>
    <message>
        <location filename="../forms/sendcoinsentry.ui" line="42"/>
        <source>Pay &amp;To:</source>
        <translation>&amp;Pagar a:</translation>
    </message>
    <message>
        <location filename="../forms/sendcoinsentry.ui" line="66"/>
        <location filename="../sendcoinsentry.cpp" line="26"/>
        <source>Enter a label for this address to add it to your address book</source>
        <translation>Etiquete esta dirección para añadirla a la libreta</translation>
    </message>
    <message>
        <location filename="../forms/sendcoinsentry.ui" line="75"/>
        <source>&amp;Label:</source>
        <translation>&amp;Etiqueta:</translation>
    </message>
    <message>
        <location filename="../forms/sendcoinsentry.ui" line="93"/>
        <source>The address to send the payment to  (e.g. 1NS17iag9jJgTHD1VXjvLCEnZuQ3rJDE9L)</source>
        <translation>La dirección donde enviar el pago (ej. 1NS17iag9jJgTHD1VXjvLCEnZuQ3rJDE9L)</translation>
    </message>
    <message>
        <location filename="../forms/sendcoinsentry.ui" line="103"/>
        <source>Choose address from address book</source>
        <translation>Elija una dirección de la libreta de direcciones</translation>
    </message>
    <message>
        <location filename="../forms/sendcoinsentry.ui" line="113"/>
        <source>Alt+A</source>
        <translation>Alt+A</translation>
    </message>
    <message>
        <location filename="../forms/sendcoinsentry.ui" line="120"/>
        <source>Paste address from clipboard</source>
        <translation>Pega dirección desde portapapeles</translation>
    </message>
    <message>
        <location filename="../forms/sendcoinsentry.ui" line="130"/>
        <source>Alt+P</source>
        <translation>Alt+P</translation>
    </message>
    <message>
        <location filename="../forms/sendcoinsentry.ui" line="137"/>
        <source>Remove this recipient</source>
        <translation>Elimina destinatario</translation>
    </message>
    <message>
        <location filename="../sendcoinsentry.cpp" line="25"/>
        <source>Enter a Bitcoin address (e.g. 1NS17iag9jJgTHD1VXjvLCEnZuQ3rJDE9L)</source>
        <translation>Introduce una dirección Bitcoin (ej. 1NS17iag9jJgTHD1VXjvLCEnZuQ3rJDE9L)</translation>
    </message>
</context>
<context>
    <name>TransactionDesc</name>
    <message>
        <location filename="../transactiondesc.cpp" line="30"/>
        <source>%1 confirmations</source>
        <translation>%1 confirmaciones</translation>
    </message>
    <message>
        <location filename="../transactiondesc.cpp" line="20"/>
        <source>Open until %1</source>
        <translation>Abierto hasta %1</translation>
    </message>
    <message>
        <location filename="../transactiondesc.cpp" line="18"/>
        <source>Open for %1 blocks</source>
        <translation>Abierto hasta %1 bloques</translation>
    </message>
    <message>
        <location filename="../transactiondesc.cpp" line="26"/>
        <source>%1/offline?</source>
        <translation>%1/fuera de linea?</translation>
    </message>
    <message>
        <location filename="../transactiondesc.cpp" line="47"/>
        <source>&lt;b&gt;Status:&lt;/b&gt; </source>
        <translation>&lt;b&gt;Estado:&lt;/b&gt; </translation>
    </message>
    <message>
        <location filename="../transactiondesc.cpp" line="54"/>
        <source>, broadcast through %1 node</source>
        <translation>, emitido mediante %1 nodo</translation>
    </message>
    <message>
        <location filename="../transactiondesc.cpp" line="56"/>
        <source>, broadcast through %1 nodes</source>
        <translation>, emitido mediante %1 nodos</translation>
    </message>
    <message>
        <location filename="../transactiondesc.cpp" line="60"/>
        <source>&lt;b&gt;Date:&lt;/b&gt; </source>
        <translation>&lt;b&gt;Fecha:&lt;/b&gt; </translation>
    </message>
    <message>
        <location filename="../transactiondesc.cpp" line="67"/>
        <source>&lt;b&gt;Source:&lt;/b&gt; Generated&lt;br&gt;</source>
        <translation>&lt;b&gt;Fuente:&lt;/b&gt; Generado&lt;br&gt;</translation>
    </message>
    <message>
        <location filename="../transactiondesc.cpp" line="72"/>
        <location filename="../transactiondesc.cpp" line="89"/>
        <source>&lt;b&gt;From:&lt;/b&gt; </source>
        <translation>&lt;b&gt;De:&lt;/b&gt; </translation>
    </message>
    <message>
        <location filename="../transactiondesc.cpp" line="90"/>
        <location filename="../transactiondesc.cpp" line="113"/>
        <location filename="../transactiondesc.cpp" line="172"/>
        <source>&lt;b&gt;To:&lt;/b&gt; </source>
        <translation>&lt;b&gt;Para:&lt;/b&gt; </translation>
    </message>
    <message>
        <location filename="../transactiondesc.cpp" line="93"/>
        <source> (yours, label: </source>
        <translation>(tuya, etiqueta: </translation>
    </message>
    <message>
        <location filename="../transactiondesc.cpp" line="95"/>
        <source> (yours)</source>
        <translation> (tuya)</translation>
    </message>
    <message>
        <location filename="../transactiondesc.cpp" line="130"/>
        <location filename="../transactiondesc.cpp" line="144"/>
        <location filename="../transactiondesc.cpp" line="189"/>
        <location filename="../transactiondesc.cpp" line="206"/>
        <source>&lt;b&gt;Credit:&lt;/b&gt; </source>
        <translation>&lt;b&gt;Crédito:&lt;/b&gt; </translation>
    </message>
    <message>
        <location filename="../transactiondesc.cpp" line="132"/>
        <source>(%1 matures in %2 more blocks)</source>
        <translation>(%1 madura en %2 bloques mas)</translation>
    </message>
    <message>
        <location filename="../transactiondesc.cpp" line="180"/>
        <location filename="../transactiondesc.cpp" line="188"/>
        <location filename="../transactiondesc.cpp" line="203"/>
        <source>&lt;b&gt;Debit:&lt;/b&gt; </source>
        <translation>&lt;b&gt;Débito:&lt;/b&gt; </translation>
    </message>
    <message>
        <location filename="../transactiondesc.cpp" line="194"/>
        <source>&lt;b&gt;Transaction fee:&lt;/b&gt; </source>
        <translation>&lt;b&gt;Comisión transacción:&lt;/b&gt; </translation>
    </message>
    <message>
        <location filename="../transactiondesc.cpp" line="210"/>
        <source>&lt;b&gt;Net amount:&lt;/b&gt; </source>
        <translation>&lt;b&gt;Cantidad total:&lt;/b&gt; </translation>
    </message>
    <message>
        <location filename="../transactiondesc.cpp" line="216"/>
        <source>Message:</source>
        <translation>Mensaje:</translation>
    </message>
    <message>
        <location filename="../transactiondesc.cpp" line="218"/>
        <source>Comment:</source>
        <translation>Comentario:</translation>
    </message>
    <message>
        <location filename="../transactiondesc.cpp" line="220"/>
        <source>Transaction ID:</source>
        <translation>Identificador de transacción:</translation>
    </message>
    <message>
        <location filename="../transactiondesc.cpp" line="223"/>
        <source>Generated coins must wait 120 blocks before they can be spent.  When you generated this block, it was broadcast to the network to be added to the block chain.  If it fails to get into the chain, it will change to &quot;not accepted&quot; and not be spendable.  This may occasionally happen if another node generates a block within a few seconds of yours.</source>
        <translation>Las monedas generadas deben esperar 120 bloques antes de ser gastadas. Cuando has generado este bloque se emitió a la red para ser agregado en la cadena de bloques. Si falla al incluirse en la cadena, cambiará a &quot;no aceptado&quot; y las monedas no se podrán gastar. Esto puede ocurrir ocasionalmente si otro nodo genera un bloque casi al mismo tiempo que el tuyo.</translation>
    </message>
    <message>
        <location filename="../transactiondesc.cpp" line="28"/>
        <source>%1/unconfirmed</source>
        <translation>%1/no confirmado</translation>
    </message>
    <message>
        <location filename="../transactiondesc.cpp" line="52"/>
        <source>, has not been successfully broadcast yet</source>
        <translation>, no ha sido emitido satisfactoriamente todavía</translation>
    </message>
    <message>
        <location filename="../transactiondesc.cpp" line="89"/>
        <source>unknown</source>
        <translation>desconocido</translation>
    </message>
    <message>
        <location filename="../transactiondesc.cpp" line="136"/>
        <source>(not accepted)</source>
        <translation>(no aceptada)</translation>
    </message>
</context>
<context>
    <name>TransactionDescDialog</name>
    <message>
        <location filename="../forms/transactiondescdialog.ui" line="20"/>
        <source>This pane shows a detailed description of the transaction</source>
        <translation>Esta ventana muestra información detallada sobre la transacción</translation>
    </message>
    <message>
        <location filename="../forms/transactiondescdialog.ui" line="14"/>
        <source>Transaction details</source>
        <translation>Detalles de transacción</translation>
    </message>
</context>
<context>
    <name>TransactionTableModel</name>
    <message>
        <location filename="../transactiontablemodel.cpp" line="214"/>
        <source>Date</source>
        <translation>Fecha</translation>
    </message>
    <message>
        <location filename="../transactiontablemodel.cpp" line="214"/>
        <source>Type</source>
        <translation>Tipo</translation>
    </message>
    <message>
        <location filename="../transactiontablemodel.cpp" line="214"/>
        <source>Address</source>
        <translation>Dirección</translation>
    </message>
    <message>
        <location filename="../transactiontablemodel.cpp" line="214"/>
        <source>Amount</source>
        <translation>Cantidad</translation>
    </message>
    <message numerus="yes">
        <location filename="../transactiontablemodel.cpp" line="277"/>
        <source>Open for %n block(s)</source>
        <translation>
            <numerusform>Abierto por %n bloque</numerusform>
            <numerusform>Abierto por %n bloques</numerusform>
        </translation>
    </message>
    <message>
        <location filename="../transactiontablemodel.cpp" line="280"/>
        <source>Open until %1</source>
        <translation>Abierto hasta %1</translation>
    </message>
    <message>
        <location filename="../transactiontablemodel.cpp" line="283"/>
        <source>Offline (%1 confirmations)</source>
        <translation>Fuera de linea (%1 confirmaciones)</translation>
    </message>
    <message>
        <location filename="../transactiontablemodel.cpp" line="286"/>
        <source>Unconfirmed (%1 of %2 confirmations)</source>
        <translation>No confirmado (%1 de %2 confirmaciones)</translation>
    </message>
    <message>
        <location filename="../transactiontablemodel.cpp" line="289"/>
        <source>Confirmed (%1 confirmations)</source>
        <translation>Confirmado (%1 confirmaciones)</translation>
    </message>
    <message>
        <location filename="../transactiontablemodel.cpp" line="303"/>
        <source>This block was not received by any other nodes and will probably not be accepted!</source>
        <translation>Este bloque no ha sido recibido por otros nodos y probablemente no sea aceptado !</translation>
    </message>
    <message>
        <location filename="../transactiontablemodel.cpp" line="306"/>
        <source>Generated but not accepted</source>
        <translation>Generado pero no aceptado</translation>
    </message>
    <message>
        <location filename="../transactiontablemodel.cpp" line="349"/>
        <source>Received with</source>
        <translation>Recibido con</translation>
    </message>
    <message>
        <location filename="../transactiontablemodel.cpp" line="603"/>
        <source>Amount removed from or added to balance.</source>
        <translation>Cantidad retirada o añadida al balance.</translation>
    </message>
    <message>
        <location filename="../transactiontablemodel.cpp" line="354"/>
        <source>Sent to</source>
        <translation>Enviado a</translation>
    </message>
    <message>
        <location filename="../transactiontablemodel.cpp" line="356"/>
        <source>Payment to yourself</source>
        <translation>Pago propio</translation>
    </message>
    <message>
        <location filename="../transactiontablemodel.cpp" line="358"/>
        <source>Mined</source>
        <translation>Minado</translation>
    </message>
    <message>
        <location filename="../transactiontablemodel.cpp" line="396"/>
        <source>(n/a)</source>
        <translation>(n/a)</translation>
    </message>
    <message>
        <location filename="../transactiontablemodel.cpp" line="595"/>
        <source>Transaction status. Hover over this field to show number of confirmations.</source>
        <translation>Estado de transacción. Pasa el ratón sobre este campo para ver el número de confirmaciones.</translation>
    </message>
    <message>
        <location filename="../transactiontablemodel.cpp" line="597"/>
        <source>Date and time that the transaction was received.</source>
        <translation>Fecha y hora de cuando se recibió la transacción.</translation>
    </message>
    <message>
        <location filename="../transactiontablemodel.cpp" line="599"/>
        <source>Type of transaction.</source>
        <translation>Tipo de transacción.</translation>
    </message>
    <message>
        <location filename="../transactiontablemodel.cpp" line="601"/>
        <source>Destination address of transaction.</source>
        <translation>Dirección de destino de la transacción.</translation>
    </message>
    <message numerus="yes">
        <location filename="../transactiontablemodel.cpp" line="297"/>
        <source>Mined balance will be available in %n more blocks</source>
        <translation>
            <numerusform>El balance minado estará disponible en %n bloque mas</numerusform>
            <numerusform>El balance minado estará disponible en %n bloques mas</numerusform>
        </translation>
    </message>
    <message>
        <location filename="../transactiontablemodel.cpp" line="351"/>
        <source>Received from</source>
        <translation>Recibidos de</translation>
    </message>
</context>
<context>
    <name>TransactionView</name>
    <message>
        <location filename="../transactionview.cpp" line="55"/>
        <location filename="../transactionview.cpp" line="71"/>
        <source>All</source>
        <translation>Todo</translation>
    </message>
    <message>
        <location filename="../transactionview.cpp" line="281"/>
        <source>Type</source>
        <translation>Tipo</translation>
    </message>
    <message>
        <location filename="../transactionview.cpp" line="283"/>
        <source>Address</source>
        <translation>Dirección</translation>
    </message>
    <message>
        <location filename="../transactionview.cpp" line="384"/>
        <source>Range:</source>
        <translation>Rango:</translation>
    </message>
    <message>
        <location filename="../transactionview.cpp" line="126"/>
        <source>Copy amount</source>
        <translation>Copiar cuantía</translation>
    </message>
    <message>
        <location filename="../transactionview.cpp" line="56"/>
        <source>Today</source>
        <translation>Hoy</translation>
    </message>
    <message>
        <location filename="../transactionview.cpp" line="57"/>
        <source>This week</source>
        <translation>Esta semana</translation>
    </message>
    <message>
        <location filename="../transactionview.cpp" line="58"/>
        <source>This month</source>
        <translation>Este mes</translation>
    </message>
    <message>
        <location filename="../transactionview.cpp" line="59"/>
        <source>Last month</source>
        <translation>Mes pasado</translation>
    </message>
    <message>
        <location filename="../transactionview.cpp" line="60"/>
        <source>This year</source>
        <translation>Este año</translation>
    </message>
    <message>
        <location filename="../transactionview.cpp" line="61"/>
        <source>Range...</source>
        <translation>Rango...</translation>
    </message>
    <message>
        <location filename="../transactionview.cpp" line="72"/>
        <source>Received with</source>
        <translation>Recibido con</translation>
    </message>
    <message>
        <location filename="../transactionview.cpp" line="124"/>
        <source>Copy address</source>
        <translation>Copiar dirección</translation>
    </message>
    <message>
        <location filename="../transactionview.cpp" line="125"/>
        <source>Copy label</source>
        <translation>Copiar etiqueta</translation>
    </message>
    <message>
        <location filename="../transactionview.cpp" line="127"/>
        <source>Edit label</source>
        <translation>Editar etiqueta</translation>
    </message>
    <message>
        <location filename="../transactionview.cpp" line="76"/>
        <source>To yourself</source>
        <translation>A ti mismo</translation>
    </message>
    <message>
        <location filename="../transactionview.cpp" line="279"/>
        <source>Confirmed</source>
        <translation>Confirmado</translation>
    </message>
    <message>
        <location filename="../transactionview.cpp" line="78"/>
        <source>Other</source>
        <translation>Otra</translation>
    </message>
    <message>
        <location filename="../transactionview.cpp" line="285"/>
        <source>ID</source>
        <translation>ID</translation>
    </message>
    <message>
        <location filename="../transactionview.cpp" line="289"/>
        <source>Error exporting</source>
        <translation>Error exportando</translation>
    </message>
    <message>
        <location filename="../transactionview.cpp" line="289"/>
        <source>Could not write to file %1.</source>
        <translation>No se pudo escribir en el archivo %1.</translation>
    </message>
    <message>
        <location filename="../transactionview.cpp" line="90"/>
        <source>Min amount</source>
        <translation>Cantidad mínima</translation>
    </message>
    <message>
        <location filename="../transactionview.cpp" line="280"/>
        <source>Date</source>
        <translation>Fecha</translation>
    </message>
    <message>
        <location filename="../transactionview.cpp" line="282"/>
        <source>Label</source>
        <translation>Etiqueta</translation>
    </message>
    <message>
        <location filename="../transactionview.cpp" line="284"/>
        <source>Amount</source>
        <translation>Cantidad</translation>
    </message>
    <message>
        <location filename="../transactionview.cpp" line="392"/>
        <source>to</source>
        <translation>para</translation>
    </message>
    <message>
        <location filename="../transactionview.cpp" line="74"/>
        <source>Sent to</source>
        <translation>Enviado a</translation>
    </message>
    <message>
        <location filename="../transactionview.cpp" line="77"/>
        <source>Mined</source>
        <translation>Minado</translation>
    </message>
    <message>
        <location filename="../transactionview.cpp" line="84"/>
        <source>Enter address or label to search</source>
        <translation>Introduzca una dirección o etiqueta que buscar</translation>
    </message>
    <message>
        <location filename="../transactionview.cpp" line="128"/>
        <source>Show details...</source>
        <translation>Muestra detalles...</translation>
    </message>
    <message>
        <location filename="../transactionview.cpp" line="270"/>
        <source>Export Transaction Data</source>
        <translation>Exportar datos de la transacción</translation>
    </message>
    <message>
        <location filename="../transactionview.cpp" line="271"/>
        <source>Comma separated file (*.csv)</source>
        <translation>Archivos de columnas separadas por coma (*.csv)</translation>
    </message>
</context>
<context>
    <name>WalletModel</name>
    <message>
        <location filename="../walletmodel.cpp" line="145"/>
        <source>Sending...</source>
        <translation>Enviando...</translation>
    </message>
</context>
<context>
    <name>bitcoin-core</name>
    <message>
        <location filename="../bitcoinstrings.cpp" line="9"/>
        <source>Usage:</source>
        <translation>Uso:</translation>
    </message>
    <message>
        <location filename="../bitcoinstrings.cpp" line="75"/>
        <source>Loading addresses...</source>
        <translation>Cargando direcciones...</translation>
    </message>
    <message>
        <location filename="../bitcoinstrings.cpp" line="8"/>
        <source>Bitcoin version</source>
        <translation>Versión de Bitcoin</translation>
    </message>
    <message>
        <location filename="../bitcoinstrings.cpp" line="32"/>
        <source>Find peers using DNS lookup (default: 1)</source>
        <translation>Encontrar pares mediante búsqueda de DNS (predeterminado: 1)</translation>
    </message>
    <message>
        <location filename="../bitcoinstrings.cpp" line="37"/>
        <source>Maximum per-connection receive buffer, &lt;n&gt;*1000 bytes (default: 10000)</source>
        <translation>Búfer de recepción máximo por conexión, &lt;n&gt;*1000 bytes (predeterminado: 10000)</translation>
    </message>
    <message>
        <location filename="../bitcoinstrings.cpp" line="38"/>
        <source>Maximum per-connection send buffer, &lt;n&gt;*1000 bytes (default: 10000)</source>
        <translation>Búfer de recepción máximo por conexión, , &lt;n&gt;*1000 bytes (predeterminado: 10000)</translation>
    </message>
    <message>
        <location filename="../bitcoinstrings.cpp" line="45"/>
        <source>Output extra debugging information</source>
        <translation type="unfinished"></translation>
    </message>
    <message>
        <location filename="../bitcoinstrings.cpp" line="77"/>
        <source>Loading block index...</source>
        <translation>Cargando el índice de bloques...</translation>
    </message>
    <message>
        <location filename="../bitcoinstrings.cpp" line="78"/>
        <source>Error loading blkindex.dat</source>
        <translation>Error al cargar blkindex.dat</translation>
    </message>
    <message>
        <location filename="../bitcoinstrings.cpp" line="80"/>
        <source>Error loading wallet.dat: Wallet corrupted</source>
        <translation>Error al cargar wallet.dat: el monedero está dañado</translation>
    </message>
    <message>
        <location filename="../bitcoinstrings.cpp" line="81"/>
        <source>Error loading wallet.dat: Wallet requires newer version of Bitcoin</source>
        <translation>Error al cargar wallet.dat: El monedero requiere una versión más reciente de Bitcoin</translation>
    </message>
    <message>
        <location filename="../bitcoinstrings.cpp" line="82"/>
        <source>Wallet needed to be rewritten: restart Bitcoin to complete</source>
        <translation>El monedero ha necesitado ser reescrito. Reinicie Bitcoin para completar el proceso</translation>
    </message>
    <message>
        <location filename="../bitcoinstrings.cpp" line="84"/>
        <source>Cannot downgrade wallet</source>
        <translation>No se puede rebajar el monedero</translation>
    </message>
    <message>
        <location filename="../bitcoinstrings.cpp" line="85"/>
        <source>Cannot initialize keypool</source>
        <translation>No se puede inicializar grupo de teclas</translation>
    </message>
    <message>
        <location filename="../bitcoinstrings.cpp" line="86"/>
        <source>Cannot write default address</source>
        <translation>No se puede escribir la dirección por defecto</translation>
    </message>
    <message>
        <location filename="../bitcoinstrings.cpp" line="90"/>
        <source>Invalid amount for -paytxfee=&lt;amount&gt;</source>
        <translation>Cantidad inválida para -paytxfee=&lt;amount&gt;</translation>
    </message>
    <message>
        <location filename="../bitcoinstrings.cpp" line="91"/>
        <source>Warning: -paytxfee is set very high.  This is the transaction fee you will pay if you send a transaction.</source>
        <translation>Precaución: -paytxfee es muy alta. Esta es la comisión que pagarás si envias una transacción.</translation>
    </message>
    <message>
        <location filename="../bitcoinstrings.cpp" line="94"/>
        <source>Error: CreateThread(StartNode) failed</source>
        <translation>Error: CreateThread(StartNode) fallido</translation>
    </message>
    <message>
        <location filename="../bitcoinstrings.cpp" line="95"/>
        <source>Warning: Disk space is low</source>
        <translation>Atención: Poco espacio en el disco duro</translation>
    </message>
    <message>
        <location filename="../bitcoinstrings.cpp" line="96"/>
        <source>Unable to bind to port %d on this computer.  Bitcoin is probably already running.</source>
        <translation>No es posible escuchar en el puerto %d en este ordenador. Probablemente Bitcoin ya se está ejecutando.</translation>
    </message>
    <message>
        <location filename="../bitcoinstrings.cpp" line="99"/>
        <source>Warning: Please check that your computer&apos;s date and time are correct.  If your clock is wrong Bitcoin will not work properly.</source>
        <translation>Precaución: Por favor revisa que la fecha y hora de tu ordenador son correctas. Si tu reloj está mal Bitcoin no funcionará correctamente.</translation>
    </message>
    <message>
        <location filename="../bitcoinstrings.cpp" line="89"/>
        <source>Invalid -proxy address</source>
        <translation>Dirección -proxy invalida</translation>
    </message>
    <message>
        <location filename="../bitcoinstrings.cpp" line="12"/>
        <source>Get help for a command</source>
        <translation>Recibir ayuda para un comando
</translation>
    </message>
    <message>
        <location filename="../bitcoinstrings.cpp" line="21"/>
        <source>Set database cache size in megabytes (default: 25)</source>
        <translation>Establecer el tamaño del caché de la base de datos en megabytes (por defecto: 25)</translation>
    </message>
    <message>
        <location filename="../bitcoinstrings.cpp" line="26"/>
        <source>Maintain at most &lt;n&gt; connections to peers (default: 125)</source>
        <translation>Mantener en la mayoría de las conexiones &lt;n&gt; a sus compañeros (por defecto: 125)</translation>
    </message>
    <message>
        <location filename="../bitcoinstrings.cpp" line="10"/>
        <source>Send command to -server or bitcoind</source>
        <translation>Envíar comando a -server o bitcoind</translation>
    </message>
    <message>
        <location filename="../bitcoinstrings.cpp" line="14"/>
        <source>Specify configuration file (default: bitcoin.conf)</source>
        <translation>Especifica archivo de configuración (predeterminado: bitcoin.conf)
</translation>
    </message>
    <message>
        <location filename="../bitcoinstrings.cpp" line="13"/>
        <source>Options:</source>
        <translation>Opciones:
</translation>
    </message>
    <message>
        <location filename="../bitcoinstrings.cpp" line="15"/>
        <source>Specify pid file (default: bitcoind.pid)</source>
        <translation>Especifica archivo pid (predeterminado: bitcoin.pid)
</translation>
    </message>
    <message>
        <location filename="../bitcoinstrings.cpp" line="16"/>
        <source>Generate coins</source>
        <translation>Generar monedas</translation>
    </message>
    <message>
        <location filename="../bitcoinstrings.cpp" line="43"/>
        <source>Run in the background as a daemon and accept commands</source>
        <translation>Correr como demonio y acepta comandos
</translation>
    </message>
    <message>
        <location filename="../bitcoinstrings.cpp" line="76"/>
        <source>Error loading addr.dat</source>
        <translation>Error cargando addr.dat</translation>
    </message>
    <message>
        <location filename="../bitcoinstrings.cpp" line="33"/>
        <source>Threshold for disconnecting misbehaving peers (default: 100)</source>
        <translation>Umbral para la desconexión de los compañeros se portan mal (por defecto: 100)</translation>
    </message>
    <message>
        <location filename="../bitcoinstrings.cpp" line="58"/>
        <source>Set key pool size to &lt;n&gt; (default: 100)</source>
        <translation>Ajusta el número de claves en reserva &lt;n&gt; (predeterminado: 100)
</translation>
    </message>
    <message>
        <location filename="../bitcoinstrings.cpp" line="65"/>
        <source>Use OpenSSL (https) for JSON-RPC connections</source>
        <translation>Usa OpenSSL (https) para las conexiones JSON-RPC
</translation>
    </message>
    <message>
        <location filename="../bitcoinstrings.cpp" line="68"/>
        <source>Acceptable ciphers (default: TLSv1+HIGH:!SSLv2:!aNULL:!eNULL:!AH:!3DES:@STRENGTH)</source>
        <translation>Cifrados aceptados (Predeterminado: TLSv1+HIGH:!SSLv2:!aNULL:!eNULL:!AH:!3DES:@STRENGTH)
</translation>
    </message>
    <message>
        <location filename="../bitcoinstrings.cpp" line="60"/>
        <source>How many blocks to check at startup (default: 2500, 0 = all)</source>
        <translation>Cuántos bloques para comprobar en el arranque (por defecto: 2500, 0 = todos)</translation>
    </message>
    <message>
        <location filename="../bitcoinstrings.cpp" line="47"/>
        <source>Send trace/debug info to console instead of debug.log file</source>
        <translation>Enviar rastrear/debug info a la consola en lugar de debug.log archivo</translation>
    </message>
    <message>
        <location filename="../bitcoinstrings.cpp" line="72"/>
        <source>Cannot obtain a lock on data directory %s.  Bitcoin is probably already running.</source>
        <translation>No se puede obtener permiso de trabajo en la carpeta de datos %s. Probablemente Bitcoin ya se está ejecutando.
</translation>
    </message>
    <message>
        <location filename="../bitcoinstrings.cpp" line="54"/>
        <source>Execute command when the best block changes (%s in cmd is replaced by block hash)</source>
        <translation>Ejecutar un comando cuando cambia el mejor bloque (%s en cmd se sustituye por el hash de bloque)</translation>
    </message>
    <message>
        <location filename="../bitcoinstrings.cpp" line="87"/>
        <source>Rescanning...</source>
        <translation>Rescaneando...</translation>
    </message>
    <message>
        <location filename="../bitcoinstrings.cpp" line="79"/>
        <source>Loading wallet...</source>
        <translation>Cargando monedero...</translation>
    </message>
    <message>
        <location filename="../bitcoinstrings.cpp" line="102"/>
        <source>beta</source>
        <translation>beta</translation>
    </message>
    <message>
        <location filename="../bitcoinstrings.cpp" line="83"/>
        <source>Error loading wallet.dat</source>
        <translation>Error al cargar wallet.dat</translation>
    </message>
    <message>
        <location filename="../bitcoinstrings.cpp" line="88"/>
        <source>Done loading</source>
        <translation>Generado pero no aceptado</translation>
    </message>
    <message>
        <location filename="../bitcoinstrings.cpp" line="27"/>
        <source>Add a node to connect to and attempt to keep the connection open</source>
        <translation>Añadir un nodo para conectarse y tratar de mantener la conexión abierta</translation>
    </message>
    <message>
        <location filename="../bitcoinstrings.cpp" line="11"/>
        <source>List commands</source>
        <translation>Muestra comandos
</translation>
    </message>
    <message>
        <location filename="../bitcoinstrings.cpp" line="17"/>
        <source>Don&apos;t generate coins</source>
        <translation>No generar monedas</translation>
    </message>
    <message>
        <location filename="../bitcoinstrings.cpp" line="18"/>
        <source>Start minimized</source>
        <translation>Arranca minimizado
</translation>
    </message>
    <message>
        <location filename="../bitcoinstrings.cpp" line="19"/>
        <source>Show splash screen on startup (default: 1)</source>
        <translation>Mostrar pantalla de bienvenida en el inicio (por defecto: 1)</translation>
    </message>
    <message>
        <location filename="../bitcoinstrings.cpp" line="20"/>
        <source>Specify data directory</source>
        <translation>Especificar directorio para los datos</translation>
    </message>
    <message>
        <location filename="../bitcoinstrings.cpp" line="22"/>
        <source>Specify connection timeout (in milliseconds)</source>
        <translation>Especifica tiempo de espera para conexion (en milisegundos)
</translation>
    </message>
    <message>
        <location filename="../bitcoinstrings.cpp" line="23"/>
        <source>Connect through socks4 proxy</source>
        <translation>Conecta mediante proxy socks4
</translation>
    </message>
    <message>
        <location filename="../bitcoinstrings.cpp" line="24"/>
        <source>Allow DNS lookups for addnode and connect</source>
        <translation>Permite búsqueda DNS para addnode y connect
</translation>
    </message>
    <message>
        <location filename="../bitcoinstrings.cpp" line="25"/>
        <source>Listen for connections on &lt;port&gt; (default: 8333 or testnet: 18333)</source>
        <translation>Preste atención a las conexiones en &lt;puerto&gt; (por defecto: 8333 o testnet: 18333)</translation>
    </message>
    <message>
        <location filename="../bitcoinstrings.cpp" line="28"/>
        <source>Connect only to the specified node</source>
        <translation>Conecta solo al nodo especificado
</translation>
    </message>
    <message>
        <location filename="../bitcoinstrings.cpp" line="29"/>
        <source>Find peers using internet relay chat (default: 0)</source>
        <translation>Encontrar los pares utilizando Internet Relay Chat (por defecto: 0)</translation>
    </message>
    <message>
        <location filename="../bitcoinstrings.cpp" line="30"/>
        <source>Accept connections from outside (default: 1)</source>
        <translation>Aceptar conexiones desde el exterior (predeterminado: 1)</translation>
    </message>
    <message>
        <location filename="../bitcoinstrings.cpp" line="41"/>
        <source>Fee per KB to add to transactions you send</source>
        <translation>Tarifa por KB que añadir a las transacciones que envíe</translation>
    </message>
    <message>
        <location filename="../bitcoinstrings.cpp" line="31"/>
        <source>Set language, for example &quot;de_DE&quot; (default: system locale)</source>
        <translation>Establecer el idioma, por ejemplo, &quot;es_ES&quot; (por defecto: configuración regional del sistema)</translation>
    </message>
    <message>
        <location filename="../bitcoinstrings.cpp" line="34"/>
        <source>Number of seconds to keep misbehaving peers from reconnecting (default: 86400)</source>
        <translation>Número de segundos que se mantienen los compañeros se portan mal en volver a conectarse (por defecto: 86400)</translation>
    </message>
    <message>
        <location filename="../bitcoinstrings.cpp" line="39"/>
        <source>Use Universal Plug and Play to map the listening port (default: 1)</source>
        <translation>Usar UPnP para asignar el puerto de escucha (predeterminado: 1)</translation>
    </message>
    <message>
        <location filename="../bitcoinstrings.cpp" line="40"/>
        <source>Use Universal Plug and Play to map the listening port (default: 0)</source>
        <translation>Usar UPnP para asignar el puerto de escucha (predeterminado: 0)</translation>
    </message>
    <message>
        <location filename="../bitcoinstrings.cpp" line="52"/>
        <source>Allow JSON-RPC connections from specified IP address</source>
        <translation>Permite conexiones JSON-RPC desde la dirección IP especificada
</translation>
    </message>
    <message>
        <location filename="../bitcoinstrings.cpp" line="42"/>
        <source>Accept command line and JSON-RPC commands</source>
        <translation>Aceptar comandos consola y JSON-RPC
</translation>
    </message>
    <message>
        <location filename="../bitcoinstrings.cpp" line="44"/>
        <source>Use the test network</source>
        <translation>Usa la red de pruebas
</translation>
    </message>
    <message>
        <location filename="../bitcoinstrings.cpp" line="46"/>
        <source>Prepend debug output with timestamp</source>
        <translation>Anteponer la salida de depuración, con indicación de la hora</translation>
    </message>
    <message>
        <location filename="../bitcoinstrings.cpp" line="48"/>
        <source>Send trace/debug info to debugger</source>
        <translation>Enviar rastrear / debug info al depurador</translation>
    </message>
    <message>
        <location filename="../bitcoinstrings.cpp" line="49"/>
        <source>Username for JSON-RPC connections</source>
        <translation>Usuario para las conexiones JSON-RPC
</translation>
    </message>
    <message>
        <location filename="../bitcoinstrings.cpp" line="50"/>
        <source>Password for JSON-RPC connections</source>
        <translation>Contraseña para las conexiones JSON-RPC
</translation>
    </message>
    <message>
        <location filename="../bitcoinstrings.cpp" line="51"/>
        <source>Listen for JSON-RPC connections on &lt;port&gt; (default: 8332)</source>
        <translation>Escucha conexiones JSON-RPC en el puerto &lt;port&gt; (predeterminado: 8332)
</translation>
    </message>
    <message>
        <location filename="../bitcoinstrings.cpp" line="53"/>
        <source>Send commands to node running on &lt;ip&gt; (default: 127.0.0.1)</source>
        <translation>Envía comando al nodo situado en &lt;ip&gt; (predeterminado: 127.0.0.1)
</translation>
    </message>
    <message>
        <location filename="../bitcoinstrings.cpp" line="57"/>
        <source>Upgrade wallet to latest format</source>
        <translation>Actualizar el monedero al último formato</translation>
    </message>
    <message>
        <location filename="../bitcoinstrings.cpp" line="59"/>
        <source>Rescan the block chain for missing wallet transactions</source>
        <translation>Volver a examinar la cadena de bloques en busca de transacciones del monedero perdidas</translation>
    </message>
    <message>
        <location filename="../bitcoinstrings.cpp" line="61"/>
        <source>How thorough the block verification is (0-6, default: 1)</source>
        <translation>Cómo completa la verificación del bloque es (0-6, por defecto: 1)</translation>
    </message>
    <message>
        <location filename="../bitcoinstrings.cpp" line="62"/>
        <source>
SSL options: (see the Bitcoin Wiki for SSL setup instructions)</source>
        <translation>Opciones SSL: (ver la Bitcoin Wiki para instrucciones de configuración SSL)
</translation>
    </message>
    <message>
        <location filename="../bitcoinstrings.cpp" line="66"/>
        <source>Server certificate file (default: server.cert)</source>
        <translation>Certificado del servidor (Predeterminado: server.cert)
</translation>
    </message>
    <message>
        <location filename="../bitcoinstrings.cpp" line="67"/>
        <source>Server private key (default: server.pem)</source>
        <translation>Clave privada del servidor (Predeterminado: server.pem)
</translation>
    </message>
    <message>
        <location filename="../bitcoinstrings.cpp" line="71"/>
        <source>This help message</source>
        <translation>Este mensaje de ayuda
</translation>
    </message>
</context>
</TS><|MERGE_RESOLUTION|>--- conflicted
+++ resolved
@@ -231,24 +231,12 @@
         <translation>Confirmar cifrado del monedero</translation>
     </message>
     <message>
-<<<<<<< HEAD
         <location filename="../askpassphrasedialog.cpp" line="126"/>
         <location filename="../askpassphrasedialog.cpp" line="133"/>
         <location filename="../askpassphrasedialog.cpp" line="175"/>
         <location filename="../askpassphrasedialog.cpp" line="181"/>
         <source>Wallet encryption failed</source>
         <translation>Ha fallado el cifrado del monedero</translation>
-=======
-        <location filename="../askpassphrasedialog.cpp" line="111"/>
-        <location filename="../askpassphrasedialog.cpp" line="169"/>
-        <source>Wallet encrypted</source>
-        <translation>Monedero cifrado</translation>
-    </message>
-    <message>
-        <location filename="../askpassphrasedialog.cpp" line="117"/>
-        <source>IMPORTANT: Any previous backups you have made of your wallet file should be replaced with the newly generated, encrypted wallet file. For security reasons, previous backups of the unencrypted wallet file will become useless as soon as you start using the new, encrypted wallet.</source>
-        <translation>IMPORTANTE: Cualquier copia de seguridad que haya realizado previamente de su fichero de billetera debe reemplazarse con el fichero de billetera encriptado recientemente creado. Por razones de seguridad, las copias de seguridad previas del fichero de billetera que no estaban encriptadas pasarán a estar inservibles en cuanto comience a usar la nueva billetera encriptada.</translation>
->>>>>>> f9d1d138
     </message>
     <message>
         <location filename="../askpassphrasedialog.cpp" line="113"/>
@@ -285,7 +273,7 @@
     <message>
         <location filename="../askpassphrasedialog.cpp" line="117"/>
         <source>IMPORTANT: Any previous backups you have made of your wallet file should be replaced with the newly generated, encrypted wallet file. For security reasons, previous backups of the unencrypted wallet file will become useless as soon as you start using the new, encrypted wallet.</source>
-        <translation type="unfinished"></translation>
+        <translation>IMPORTANTE: Cualquier copia de seguridad que haya realizado previamente de su fichero de billetera debe reemplazarse con el fichero de billetera encriptado recientemente creado. Por razones de seguridad, las copias de seguridad previas del fichero de billetera que no estaban encriptadas pasarán a estar inservibles en cuanto comience a usar la nueva billetera encriptada.</translation>
     </message>
     <message>
         <location filename="../askpassphrasedialog.cpp" line="127"/>
